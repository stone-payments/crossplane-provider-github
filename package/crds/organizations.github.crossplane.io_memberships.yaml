--- conflicted
+++ resolved
@@ -1,8 +1,6 @@
-<<<<<<< HEAD
-=======
+
 
 ---
->>>>>>> fce1dea6
 apiVersion: apiextensions.k8s.io/v1
 kind: CustomResourceDefinition
 metadata:
@@ -58,17 +56,10 @@
             description: MembershipSpec defines the desired state of a Membership.
             properties:
               deletionPolicy:
-<<<<<<< HEAD
-                description: DeletionPolicy specifies what will happen to the underlying
-                  external when this managed resource is deleted - either "Delete"
-                  or "Orphan" the external resource. The "Delete" policy is the default
-                  when no policy is specified.
-=======
                 default: Delete
                 description: DeletionPolicy specifies what will happen to the underlying
                   external when this managed resource is deleted - either "Delete"
                   or "Orphan" the external resource.
->>>>>>> fce1dea6
                 enum:
                 - Orphan
                 - Delete
@@ -107,11 +98,8 @@
                 - organization
                 type: object
               providerConfigRef:
-<<<<<<< HEAD
-=======
                 default:
                   name: default
->>>>>>> fce1dea6
                 description: ProviderConfigReference specifies how the provider that
                   will be used to create, observe, update, and delete this managed
                   resource should be configured.
